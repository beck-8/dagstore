package indexbs

import (
	"context"
	"errors"
	"fmt"
	"sync"

	"github.com/filecoin-project/dagstore"
	"github.com/filecoin-project/dagstore/shard"
	lru "github.com/hashicorp/golang-lru"
	blocks "github.com/ipfs/go-block-format"
	"github.com/ipfs/go-cid"
	"github.com/ipfs/go-datastore"
	blockstore "github.com/ipfs/go-ipfs-blockstore"
	logging "github.com/ipfs/go-log/v2"
	"go.opentelemetry.io/otel/attribute"
	"go.opentelemetry.io/otel/trace"
)

var logbs = logging.Logger("dagstore/idxbs")

var ErrBlockNotFound = errors.New("block not found")

var _ blockstore.Blockstore = (*IndexBackedBlockstore)(nil)

// ErrNoShardSelected means that the shard selection function rejected all of the given shards.
var ErrNoShardSelected = errors.New("no shard selected")

// ShardSelectorF helps select a shard to fetch a cid from if the given cid is present in multiple shards.
// It should return `ErrNoShardSelected` if none of the given shard is selected.
type ShardSelectorF func(c cid.Cid, shards []shard.Key) (shard.Key, error)

// IndexBackedBlockstore is a read only blockstore over all cids across all shards in the dagstore.
type IndexBackedBlockstore struct {
	d            dagstore.Interface
	shardSelectF ShardSelectorF

	// caches the blockstore for a given shard for shard read affinity
	// i.e. further reads will likely be from the same shard. Maps (shard key -> blockstore).
<<<<<<< HEAD
	blockstoreCache *lru.Cache

	tracer trace.Tracer
}

func NewIndexBackedBlockstore(d dagstore.Interface, shardSelector ShardSelectorF, maxCacheSize int, t trace.Tracer) (blockstore.Blockstore, error) {
	// instantiate the blockstore cache
	bslru, err := lru.NewWithEvict(maxCacheSize, func(_ interface{}, val interface{}) {
		// ensure we close the blockstore for a shard when it's evicted from the cache so dagstore can gc it.
		abs := val.(*accessorWithBlockstore)
		abs.sa.Close()
	})
=======
	bsCache *blockstoreCache
}

func NewIndexBackedBlockstore(d dagstore.Interface, shardSelector ShardSelectorF, maxCacheSize int) (blockstore.Blockstore, error) {
	cache, err := newBlockstoreCache(maxCacheSize)
>>>>>>> 2a000e20
	if err != nil {
		return nil, err
	}

	return &IndexBackedBlockstore{
<<<<<<< HEAD
		d:               d,
		shardSelectF:    shardSelector,
		blockstoreCache: bslru,
		tracer:          t,
=======
		d:            d,
		shardSelectF: shardSelector,
		bsCache:      cache,
>>>>>>> 2a000e20
	}, nil
}

type BlockstoreOp bool

const (
	BlockstoreOpGet     = true
	BlockstoreOpGetSize = !BlockstoreOpGet
)

func (o BlockstoreOp) String() string {
	if o == BlockstoreOpGet {
		return "Get"
	}
	return "GetSize"
}

type opRes struct {
	block blocks.Block
	size  int
}

func (ro *IndexBackedBlockstore) Get(ctx context.Context, c cid.Cid) (blocks.Block, error) {
	res, err := ro.execOpWithLogs(ctx, c, BlockstoreOpGet)
	if err != nil {
		return nil, err
	}
	return res.block, err
}

func (ro *IndexBackedBlockstore) GetSize(ctx context.Context, c cid.Cid) (int, error) {
	res, err := ro.execOpWithLogs(ctx, c, BlockstoreOpGetSize)
	if err != nil {
		return 0, err
	}
	return res.size, err
}

func (ro *IndexBackedBlockstore) execOpWithLogs(ctx context.Context, c cid.Cid, op BlockstoreOp) (*opRes, error) {
	logbs.Debugw(op.String(), "cid", c)

	res, err := ro.execOp(ctx, c, op)
	if err != nil {
		logbs.Debugw(op.String()+" error", "cid", c, "error", err)
	} else {
		logbs.Debugw(op.String()+" success", "cid", c)
	}
	return res, err
}

func (ro *IndexBackedBlockstore) execOp(ctx context.Context, c cid.Cid, op BlockstoreOp) (*opRes, error) {
	var span trace.Span
	if ro.tracer != nil {
		ctx, span = ro.tracer.Start(ctx, "ibb.execOp")
		defer span.End()
		span.SetAttributes(attribute.String("cid", c.String()))
		span.SetAttributes(attribute.String("op", op.String()))
	}

	// Fetch all the shards containing the multihash
	shards, err := ro.d.ShardsContainingMultihash(ctx, c.Hash())
	if err != nil {
		if errors.Is(err, datastore.ErrNotFound) {
			return nil, ErrBlockNotFound
		}
		return nil, fmt.Errorf("failed to fetch shards containing block %s (multihash %s): %w", c, c.Hash(), err)
	}
	if len(shards) == 0 {
		// If there are no shards containing the multihash, return "not found"
		return nil, ErrBlockNotFound
	}

	// Do we have a cached blockstore for a shard containing the required block?
	// If so, call op on the cached blockstore.
	for _, sk := range shards {
		// Get the shard's blockstore from the cache
		abs, ok := ro.bsCache.Get(sk)
		if ok {
<<<<<<< HEAD
			var span2 trace.Span
			if ro.tracer != nil {
				ctx, span2 = ro.tracer.Start(ctx, "ibb.execOpOnBlockstore")
				span2.SetAttributes(attribute.String("cid", c.String()))
				span2.SetAttributes(attribute.String("op", op.String()))
			}

			accessor := val.(*accessorWithBlockstore)
			res, err := execOpOnBlockstore(ctx, c, sk, accessor.bs, op)
=======
			res, err := execOpOnBlockstore(ctx, c, sk, abs.bs, op)
			abs.close()
>>>>>>> 2a000e20
			if err == nil {
				span2.End()
				// Found a cached shard blockstore containing the required block,
				// and successfully called the blockstore op
				return res, nil
			}
			span2.SetAttributes(attribute.String("err", err.Error()))
			span2.End()
		}
	}

	// We weren't able to get the block which means that either
	// 1. There is no cached blockstore for a shard that contains the block
	// 2. There was an error trying to get the block from the existing cached
	//    blockstore.
	//    ShardsContainingMultihash indicated that the shard has the block, so
	//    if there was an error getting it, it means there is something wrong.
	// So in either case we should create a new blockstore for the shard.

	// Use the shard select function to select one of the shards with the block
	sk, err := ro.shardSelectF(c, shards)
	if err != nil && errors.Is(err, ErrNoShardSelected) {
		// If none of the shards passes the selection filter, return "not found"
		return nil, ErrBlockNotFound
	}
	if err != nil {
		return nil, fmt.Errorf("failed to run shard selection function: %w", err)
	}

	// Load the blockstore for the selected shard.
	// Note that internally the DAG store will synchronize multiple concurrent
	// acquires for the same shard.

	var span3 trace.Span
	if ro.tracer != nil {
		ctx, span3 = ro.tracer.Start(ctx, "ibb.acquireShard")
		defer span3.End()
		span3.SetAttributes(attribute.String("cid", c.String()))
	}

	resch := make(chan dagstore.ShardResult, 1)
	if err := ro.d.AcquireShard(ctx, sk, resch, dagstore.AcquireOpts{}); err != nil {
		return nil, fmt.Errorf("failed to acquire shard %s: %w", sk, err)
	}
	var shres dagstore.ShardResult
	select {
	case <-ctx.Done():
		return nil, ctx.Err()
	case shres = <-resch:
		if shres.Error != nil {
			return nil, fmt.Errorf("failed to acquire shard %s: %w", sk, shres.Error)
		}
	}

	span3.End()

	sa := shres.Accessor
	bs, err := sa.Blockstore()
	if err != nil {
		return nil, fmt.Errorf("failed to load read-only blockstore for shard %s: %w", sk, err)
	}

	// Add the blockstore to the cache
	abs := &accessorWithBlockstore{sa: sa, bs: bs}
	ro.bsCache.Add(sk, abs)
	defer abs.close()

	logbs.Debugw("Added new blockstore to cache", "cid", c, "shard", sk)

	// Call the operation on the blockstore
	return execOpOnBlockstore(ctx, c, sk, bs, op)
}

func execOpOnBlockstore(ctx context.Context, c cid.Cid, sk shard.Key, bs dagstore.ReadBlockstore, op BlockstoreOp) (*opRes, error) {
	var err error
	var res opRes
	switch op {
	case BlockstoreOpGet:
		res.block, err = bs.Get(ctx, c)
	case BlockstoreOpGetSize:
		res.size, err = bs.GetSize(ctx, c)
	}
	if err != nil {
		return nil, fmt.Errorf("failed to call blockstore.%s for shard %s: %w", op, sk, err)
	}
	return &res, nil
}

func (ro *IndexBackedBlockstore) Has(ctx context.Context, c cid.Cid) (bool, error) {
	logbs.Debugw("Has", "cid", c)

	// Get shards that contain the cid's hash
	shards, err := ro.d.ShardsContainingMultihash(ctx, c.Hash())
	if err != nil {
		logbs.Debugw("Has error", "cid", c, "err", err)
		return false, nil
	}
	if len(shards) == 0 {
		logbs.Debugw("Has: returning false", "cid", c)
		return false, nil
	}

	// Check if there is a shard with the block that is not filtered out by
	// the shard selection function
	_, err = ro.shardSelectF(c, shards)
	if err != nil && errors.Is(err, ErrNoShardSelected) {
		logbs.Debugw("Has: returning false", "cid", c)
		return false, nil
	}
	if err != nil {
		err = fmt.Errorf("failed to run shard selection function: %w", err)
		logbs.Debugw("Has error", "cid", c, "err", err)
		return false, err
	}

	logbs.Debugw("Has: returning true", "cid", c)
	return true, nil
}

// --- UNSUPPORTED BLOCKSTORE METHODS -------
func (ro *IndexBackedBlockstore) DeleteBlock(context.Context, cid.Cid) error {
	return errors.New("unsupported operation DeleteBlock")
}
func (ro *IndexBackedBlockstore) HashOnRead(_ bool) {}
func (ro *IndexBackedBlockstore) Put(context.Context, blocks.Block) error {
	return errors.New("unsupported operation Put")
}
func (ro *IndexBackedBlockstore) PutMany(context.Context, []blocks.Block) error {
	return errors.New("unsupported operation PutMany")
}
func (ro *IndexBackedBlockstore) AllKeysChan(ctx context.Context) (<-chan cid.Cid, error) {
	return nil, errors.New("unsupported operation AllKeysChan")
}

type blockstoreCache struct {
	lk    sync.Mutex
	cache *lru.Cache
}

func newBlockstoreCache(size int) (*blockstoreCache, error) {
	bslru, err := lru.NewWithEvict(size, func(_ interface{}, val interface{}) {
		abs := val.(*accessorWithBlockstore)
		abs.evict()
	})
	if err != nil {
		return nil, fmt.Errorf("failed to create lru cache for read only blockstores: %w", err)
	}

	return &blockstoreCache{cache: bslru}, nil
}

func (bc *blockstoreCache) Get(sk shard.Key) (*accessorWithBlockstore, bool) {
	bc.lk.Lock()
	defer bc.lk.Unlock()

	// Get the accessor from the cache
	absi, ok := bc.cache.Get(sk)
	if !ok {
		return nil, false
	}

	// Increment the accessor's ref count so that the blockstore
	// will not be closed until the caller is finished with it
	abs := absi.(*accessorWithBlockstore)
	abs.incRefCount()
	return abs, true
}

func (bc *blockstoreCache) Add(sk shard.Key, abs *accessorWithBlockstore) {
	bc.lk.Lock()
	defer bc.lk.Unlock()

	// Check if we're replacing an existing accessor with this Add
	absi, ok := bc.cache.Get(sk)
	if ok {
		// Mark the existing accessor as evicted so that its blockstore can be
		// closed once all callers are done with the blockstore
		abs := absi.(*accessorWithBlockstore)
		abs.evict()
	}

	// Add the new accessor
	bc.cache.Add(sk, abs)
	abs.incRefCount()
}

type accessorWithBlockstore struct {
	sa *dagstore.ShardAccessor
	bs dagstore.ReadBlockstore

	lk       sync.Mutex
	evicted  bool
	refCount int
}

func (abs *accessorWithBlockstore) incRefCount() {
	abs.lk.Lock()
	defer abs.lk.Unlock()

	abs.refCount++
}

func (abs *accessorWithBlockstore) close() {
	abs.lk.Lock()
	defer abs.lk.Unlock()

	abs.refCount--
	if abs.refCount == 0 && abs.evicted {
		// The blockstore has already been evicted, and this was the last
		// reference to it, so close the blockstore so that dagstore can GC it
		err := abs.sa.Close()
		if err != nil {
			logbs.Warnf("error closing blockstore: %w", err)
		}
	}
}

func (abs *accessorWithBlockstore) evict() {
	abs.lk.Lock()
	defer abs.lk.Unlock()

	abs.evicted = true

	if abs.refCount == 0 {
		// There are no more references to the blockstore; close it so that the
		// dagstore can GC it
		err := abs.sa.Close()
		if err != nil {
			logbs.Warnf("error closing blockstore: %w", err)
		}
	}
}<|MERGE_RESOLUTION|>--- conflicted
+++ resolved
@@ -38,41 +38,22 @@
 
 	// caches the blockstore for a given shard for shard read affinity
 	// i.e. further reads will likely be from the same shard. Maps (shard key -> blockstore).
-<<<<<<< HEAD
-	blockstoreCache *lru.Cache
+	bsCache *blockstoreCache
 
 	tracer trace.Tracer
 }
 
 func NewIndexBackedBlockstore(d dagstore.Interface, shardSelector ShardSelectorF, maxCacheSize int, t trace.Tracer) (blockstore.Blockstore, error) {
-	// instantiate the blockstore cache
-	bslru, err := lru.NewWithEvict(maxCacheSize, func(_ interface{}, val interface{}) {
-		// ensure we close the blockstore for a shard when it's evicted from the cache so dagstore can gc it.
-		abs := val.(*accessorWithBlockstore)
-		abs.sa.Close()
-	})
-=======
-	bsCache *blockstoreCache
-}
-
-func NewIndexBackedBlockstore(d dagstore.Interface, shardSelector ShardSelectorF, maxCacheSize int) (blockstore.Blockstore, error) {
 	cache, err := newBlockstoreCache(maxCacheSize)
->>>>>>> 2a000e20
 	if err != nil {
 		return nil, err
 	}
 
 	return &IndexBackedBlockstore{
-<<<<<<< HEAD
-		d:               d,
-		shardSelectF:    shardSelector,
-		blockstoreCache: bslru,
-		tracer:          t,
-=======
 		d:            d,
 		shardSelectF: shardSelector,
 		bsCache:      cache,
->>>>>>> 2a000e20
+		tracer:       t,
 	}, nil
 }
 
@@ -151,7 +132,6 @@
 		// Get the shard's blockstore from the cache
 		abs, ok := ro.bsCache.Get(sk)
 		if ok {
-<<<<<<< HEAD
 			var span2 trace.Span
 			if ro.tracer != nil {
 				ctx, span2 = ro.tracer.Start(ctx, "ibb.execOpOnBlockstore")
@@ -159,12 +139,8 @@
 				span2.SetAttributes(attribute.String("op", op.String()))
 			}
 
-			accessor := val.(*accessorWithBlockstore)
-			res, err := execOpOnBlockstore(ctx, c, sk, accessor.bs, op)
-=======
 			res, err := execOpOnBlockstore(ctx, c, sk, abs.bs, op)
 			abs.close()
->>>>>>> 2a000e20
 			if err == nil {
 				span2.End()
 				// Found a cached shard blockstore containing the required block,
