--- conflicted
+++ resolved
@@ -216,11 +216,7 @@
 			if nAcq := len(s.wAcquire); s.state == ShardStateAvailable || s.state == ShardStateErrored || nAcq == 0 {
 				err = s.mount.DeleteTransient()
 			} else {
-<<<<<<< HEAD
-				err = fmt.Errorf("ignored request to GC shard in state: %s", s.state)
-=======
-				err = fmt.Errorf("ignored request to GC shard in state %d with queued acquirers=%d", s.state, nAcq)
->>>>>>> 86f7a83d
+				err = fmt.Errorf("ignored request to GC shard in state %s with queued acquirers=%d", s.state, nAcq)
 			}
 			res := &ShardResult{Key: s.key, Error: err}
 			d.sendResult(res, tsk.waiter)
